--- conflicted
+++ resolved
@@ -2,13 +2,9 @@
 import { DictChapterButton } from "../../Typing/components/DictChapterButton";
 import Header from "@/components/Header";
 import Layout from "@/components/Layout";
-<<<<<<< HEAD
-import { dictionaries } from "@/resources/dictionary";
-=======
 import type { WordPronunciationIconRef } from "@/components/WordPronunciationIcon";
 import { dictionaries } from "@/resources/dictionary";
 import { currentDictInfoAtom } from "@/store";
->>>>>>> 854d308c
 import type { Dictionary } from "@/typings";
 import { wordListFetcher } from "@/utils/wordListFetcher";
 import { useEffect, useState } from "react";
